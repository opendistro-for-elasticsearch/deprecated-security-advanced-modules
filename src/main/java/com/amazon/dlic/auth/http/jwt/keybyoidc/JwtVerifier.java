/*
 * Copyright 2019 Amazon.com, Inc. or its affiliates. All Rights Reserved.
 *
 *  Licensed under the Apache License, Version 2.0 (the "License").
 *  You may not use this file except in compliance with the License.
 *  A copy of the License is located at
 *
 *  http://www.apache.org/licenses/LICENSE-2.0
 *
 *  or in the "license" file accompanying this file. This file is distributed
 *  on an "AS IS" BASIS, WITHOUT WARRANTIES OR CONDITIONS OF ANY KIND, either
 *  express or implied. See the License for the specific language governing
 *  permissions and limitations under the License.
 */

package com.amazon.dlic.auth.http.jwt.keybyoidc;

import org.apache.cxf.rs.security.jose.jwa.SignatureAlgorithm;
import org.apache.cxf.rs.security.jose.jwk.JsonWebKey;
import org.apache.cxf.rs.security.jose.jwk.KeyType;
import org.apache.cxf.rs.security.jose.jwk.PublicKeyUse;
import org.apache.cxf.rs.security.jose.jws.JwsJwtCompactConsumer;
import org.apache.cxf.rs.security.jose.jws.JwsSignatureVerifier;
import org.apache.cxf.rs.security.jose.jws.JwsUtils;
import org.apache.cxf.rs.security.jose.jwt.JwtClaims;
import org.apache.cxf.rs.security.jose.jwt.JwtException;
import org.apache.cxf.rs.security.jose.jwt.JwtToken;
import org.apache.cxf.rs.security.jose.jwt.JwtUtils;

import com.google.common.base.Strings;

public class JwtVerifier {

	private final KeyProvider keyProvider;

	public JwtVerifier(KeyProvider keyProvider) {
		this.keyProvider = keyProvider;
	}

	public JwtToken getVerifiedJwtToken(String encodedJwt) throws BadCredentialsException {
		try {
			JwsJwtCompactConsumer jwtConsumer = new JwsJwtCompactConsumer(encodedJwt);
			JwtToken jwt = jwtConsumer.getJwtToken();
			JsonWebKey key = keyProvider.getKey(jwt.getJwsHeaders().getKeyId());
<<<<<<< HEAD
			JwsSignatureVerifier signatureVerifier = getInitializedSignatureVerifier(key, jwt);
=======
			
			// Algorithm is not mandatory for the key material, so we set it to the same as the JWT
			if (key.getAlgorithm() == null && key.getPublicKeyUse() == PublicKeyUse.SIGN && key.getKeyType() == KeyType.RSA)
			{
				key.setAlgorithm(jwt.getJwsHeaders().getAlgorithm());
			}
			
			JwsSignatureVerifier signatureVerifier = getInitializedSignatureVerifier(key);
>>>>>>> b9136745

			boolean signatureValid = jwtConsumer.verifySignatureWith(signatureVerifier);

			if (!signatureValid && Strings.isNullOrEmpty(jwt.getJwsHeaders().getKeyId())) {
				key = keyProvider.getKeyAfterRefresh(null);
				signatureVerifier = getInitializedSignatureVerifier(key, jwt);
				signatureValid = jwtConsumer.verifySignatureWith(signatureVerifier);
			}

			if (!signatureValid) {
				throw new BadCredentialsException("Invalid JWT signature");
			}

			validateClaims(jwt);

			return jwt;
		} catch (JwtException e) {
			throw new BadCredentialsException(e.getMessage(), e);
		}
	}

    private void validateSignatureAlgorithm(JsonWebKey key, JwtToken jwt) throws BadCredentialsException {
        if (Strings.isNullOrEmpty(key.getAlgorithm())) {
            return;
        }

        SignatureAlgorithm keyAlgorithm =SignatureAlgorithm.getAlgorithm(key.getAlgorithm());
        SignatureAlgorithm tokenAlgorithm = SignatureAlgorithm.getAlgorithm(jwt.getJwsHeaders().getAlgorithm());

        if (!keyAlgorithm.equals(tokenAlgorithm)) {
            throw new BadCredentialsException("Algorithm of JWT does not match algorithm of JWK (" + keyAlgorithm + " != " + tokenAlgorithm + ")");
        }
    }


    private JwsSignatureVerifier getInitializedSignatureVerifier(JsonWebKey key, JwtToken jwt)
			throws BadCredentialsException, JwtException {

	    validateSignatureAlgorithm(key, jwt);
        JwsSignatureVerifier result = JwsUtils.getSignatureVerifier(key, jwt.getJwsHeaders().getSignatureAlgorithm());
		if (result == null) {
			throw new BadCredentialsException("Cannot verify JWT");
		} else {
			return result;
		}
	}

	private void validateClaims(JwtToken jwt) throws BadCredentialsException, JwtException {
		JwtClaims claims = jwt.getClaims();

		if (claims != null) {
			JwtUtils.validateJwtExpiry(claims, 0, false);
			JwtUtils.validateJwtNotBefore(claims, 0, false);
		}
	}
}<|MERGE_RESOLUTION|>--- conflicted
+++ resolved
@@ -42,9 +42,7 @@
 			JwsJwtCompactConsumer jwtConsumer = new JwsJwtCompactConsumer(encodedJwt);
 			JwtToken jwt = jwtConsumer.getJwtToken();
 			JsonWebKey key = keyProvider.getKey(jwt.getJwsHeaders().getKeyId());
-<<<<<<< HEAD
-			JwsSignatureVerifier signatureVerifier = getInitializedSignatureVerifier(key, jwt);
-=======
+
 			
 			// Algorithm is not mandatory for the key material, so we set it to the same as the JWT
 			if (key.getAlgorithm() == null && key.getPublicKeyUse() == PublicKeyUse.SIGN && key.getKeyType() == KeyType.RSA)
@@ -53,7 +51,7 @@
 			}
 			
 			JwsSignatureVerifier signatureVerifier = getInitializedSignatureVerifier(key);
->>>>>>> b9136745
+
 
 			boolean signatureValid = jwtConsumer.verifySignatureWith(signatureVerifier);
 
