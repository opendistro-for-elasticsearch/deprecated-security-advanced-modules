--- conflicted
+++ resolved
@@ -108,19 +108,13 @@
 
             this.metadataResolver = createMetadataResolver(settings, configPath);
 
-<<<<<<< HEAD
             this.saml2SettingsProvider = new Saml2SettingsProvider(settings, this.metadataResolver, configPath);
-
-            this.saml2SettingsProvider.getCached();
-=======
-            this.saml2SettingsProvider = new Saml2SettingsProvider(settings, this.metadataResolver);
 
             try {
                 this.saml2SettingsProvider.getCached();
             } catch (Exception e) {
                 log.debug("Exception while initializing Saml2SettingsProvider. Possibly, the IdP is unreachable right now. This is recoverable by a meta data refresh.", e);
             }
->>>>>>> 3f108f1c
 
             this.jwtSettings = this.createJwtAuthenticatorSettings(settings);
 
